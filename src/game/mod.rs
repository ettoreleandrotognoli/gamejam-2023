--- conflicted
+++ resolved
@@ -268,22 +268,14 @@
 
 impl BustEffect {
     pub fn apply(&self, delta: Duration, transform: &mut Transform) {
-<<<<<<< HEAD
-        let new_scale = transform.scale * 1. + (self.speed * delta.as_secs_f32());
-        transform.scale = Vec3::new(
-=======
         let mut new_scale = transform.scale * 1. + (self.speed * delta.as_secs_f32());
         new_scale = Vec3::new(
->>>>>>> ca598735
             f32::min(f32::max(new_scale.x, 0.1), 20.),
             f32::min(f32::max(new_scale.y, 0.1), 20.),
             1.,
         );
-<<<<<<< HEAD
-=======
         transform.translation.z = new_scale.length();
         transform.scale = new_scale;
->>>>>>> ca598735
     }
 }
 
@@ -336,10 +328,7 @@
     when_bigger: Strategy,
     when_smaller: Strategy,
     when_equal: Strategy,
-<<<<<<< HEAD
-=======
     inertia: f32,
->>>>>>> ca598735
 }
 
 impl Enemy {
@@ -348,10 +337,7 @@
             when_bigger: Strategy::None,
             when_smaller: Strategy::Follow { max_distance: 128. },
             when_equal: Strategy::None,
-<<<<<<< HEAD
-=======
             ..default()
->>>>>>> ca598735
         }
     }
 
@@ -360,10 +346,7 @@
             when_bigger: Strategy::Follow { max_distance: 128. },
             when_smaller: Strategy::Run { max_distance: 128. },
             when_equal: Strategy::None,
-<<<<<<< HEAD
-=======
             ..default()
->>>>>>> ca598735
         }
     }
 
@@ -372,10 +355,7 @@
             when_bigger: Strategy::Follow { max_distance: 128. },
             when_smaller: Strategy::None,
             when_equal: Strategy::None,
-<<<<<<< HEAD
-=======
             ..default()
->>>>>>> ca598735
         }
     }
 
@@ -384,10 +364,7 @@
             when_bigger: Strategy::Follow { max_distance: 128. },
             when_smaller: Strategy::Follow { max_distance: 128. },
             when_equal: Strategy::None,
-<<<<<<< HEAD
-=======
             ..default()
->>>>>>> ca598735
         }
     }
 
@@ -400,10 +377,7 @@
                 max_distance: f32::INFINITY,
             },
             when_equal: Strategy::None,
-<<<<<<< HEAD
-=======
             ..default()
->>>>>>> ca598735
         }
     }
 
@@ -419,11 +393,7 @@
         let direction = diff.normalize_or_zero();
         let distance = f32::max(diff.length() - player_radius, 0.);
 
-<<<<<<< HEAD
-        let enemy_direction = if enemy_length > player_length {
-=======
         let enemy_target_direction = if enemy_length > player_length {
->>>>>>> ca598735
             self.when_bigger.calc(direction, distance)
         } else if player_length > enemy_length {
             self.when_smaller.calc(direction, distance)
@@ -431,15 +401,11 @@
             self.when_equal.calc(direction, distance)
         };
 
-<<<<<<< HEAD
-        Velocity::linear(enemy_direction * calc_speed(enemy.0))
-=======
         let target_lin_velocity = enemy_target_direction * calc_speed(enemy.0);
         let final_lin_dir =
             enemy.1.linvel * self.inertia + target_lin_velocity * (1. - self.inertia);
 
         Velocity::linear(final_lin_dir.normalize_or_zero() * calc_speed(enemy.0))
->>>>>>> ca598735
     }
 }
 
@@ -449,10 +415,7 @@
             when_bigger: Strategy::None,
             when_smaller: Strategy::None,
             when_equal: Strategy::None,
-<<<<<<< HEAD
-=======
             inertia: 0.9,
->>>>>>> ca598735
         }
     }
 }
@@ -493,22 +456,14 @@
     }
 
     pub fn apply(&self, delta: Duration, transform: &mut Transform) {
-<<<<<<< HEAD
-        let new_scale = transform.scale * 1. + (self.speed * delta.as_secs_f32());
-        transform.scale = Vec3::new(
-=======
         let mut new_scale = transform.scale * 1. + (self.speed * delta.as_secs_f32());
         new_scale = Vec3::new(
->>>>>>> ca598735
             f32::min(f32::max(new_scale.x, 0.1), 20.),
             f32::min(f32::max(new_scale.y, 0.1), 20.),
             1.,
         );
-<<<<<<< HEAD
-=======
         transform.translation.z = new_scale.length();
         transform.scale = new_scale;
->>>>>>> ca598735
     }
 }
 
@@ -557,11 +512,8 @@
                     time_score_system,
                     destroy_system,
                     enemy_system,
-<<<<<<< HEAD
-=======
                     sprite_update_system,
                     move_camera_system.before(ParallaxSystems),
->>>>>>> ca598735
                 )
                     .run_if(in_state(GameState::Running)),
             )
@@ -778,17 +730,6 @@
             //.insert(Sensor::default())
             .insert(ActiveEvents::all())
             //.insert(ActiveHooks::all())
-<<<<<<< HEAD
-            .insert(MaterialMesh2dBundle {
-                mesh: circle.into(),
-                material: material,
-                transform: Transform::from_translation(event.position).with_scale(Vec3::new(
-                    event.scale,
-                    event.scale,
-                    1.,
-                )),
-                ..Default::default()
-=======
             .insert(SpriteSheetBundle {
                 texture_atlas: texture_atlas_handle.clone(),
                 sprite: TextureAtlasSprite {
@@ -798,7 +739,6 @@
                 },
                 transform,
                 ..default()
->>>>>>> ca598735
             });
         event.kind.add_bundle(&mut obstacle_commands);
     }
@@ -840,11 +780,6 @@
             Group::from_bits_retain(0b1),
             Group::from_bits_retain(0b1),
         ))
-<<<<<<< HEAD
-        .insert(MaterialMesh2dBundle {
-            mesh: circle.into(),
-            material: material,
-=======
         .insert(SpriteUpdate {
             total: 4,
             timer: Timer::new(Duration::from_millis(200), TimerMode::Repeating),
@@ -856,7 +791,6 @@
                 custom_size: Some(Vec2::new(92., 92.)),
                 ..default()
             },
->>>>>>> ca598735
             transform: Transform::from_translation(Vec3::new(0., 0., 1.)),
             ..default()
         });
@@ -1125,8 +1059,6 @@
         );
         commands.entity(enemy).try_insert(velocity);
     }
-<<<<<<< HEAD
-=======
 }
 
 pub fn sprite_update_system(
@@ -1136,5 +1068,4 @@
     for (mut sprite_update, mut sprite) in query.iter_mut() {
         sprite.index = sprite_update.tick_and_next(time.delta(), sprite.index);
     }
->>>>>>> ca598735
 }